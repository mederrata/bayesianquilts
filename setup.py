--- conflicted
+++ resolved
@@ -10,11 +10,7 @@
 
 setuptools.setup(
     name="bayesianquilts",
-<<<<<<< HEAD
-    version="0.0.7",
-=======
     version="0.0.8",
->>>>>>> 291bb9cc
     author="mederrata",
     author_email="info@mederrata.com",
     description="Quilting a Bayesian Hierarchical model to mimic relu neural networks",
@@ -41,7 +37,6 @@
         'dill>=0.3.1.1',
         'matplotlib>=3.1',
         'arviz>=0.10.0',
-<<<<<<< HEAD
         'numpy>=1.17',
         'pandas >= 1.0.0',
         # We need to check for direct depends or we can delete scipy.
@@ -49,12 +44,6 @@
         'tensorflow==2.5.0',
         'tensorflow-probability==0.13.0',
         'tensorflow-addons>=0.12.0',
-=======
-        'numpy~=1.19.2',
-        'tensorflow~=2.6.0',
-        'tensorflow-probability~=0.14.0',
-        'tensorflow-addons~=0.14.0',
->>>>>>> 291bb9cc
         'jax',
         'jaxlib',
         'natsort',
