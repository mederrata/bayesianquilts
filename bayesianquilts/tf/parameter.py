#!/usr/bin/env python3
from email.policy import default
import re
from collections import Counter, defaultdict
from itertools import product, groupby
from operator import itemgetter
import numpy as np
from tqdm import tqdm

import tensorflow as tf
import tensorflow_probability as tfp
from tensorflow_probability import bijectors as tfb
from tensorflow_probability import distributions as tfd
from bayesianquilts.util import CountEncoder

from bayesianquilts.stackedtensor import broadcast_tensors


def tf_ravel_multi_index(multi_index, dims):
    strides = tf.math.cumprod(dims, exclusive=True, reverse=True)
    multi_index = tf.cast(multi_index, strides.dtype)
    return tf.reduce_sum(multi_index * tf.expand_dims(strides, 1), axis=0)


def ravel_broadcast_tile(
    tensor, from_shape, to_shape, param_ndims=None, batch_ndims=None
):
    """Unravel, tile to match to_shape, ravel,
    without raveling.

    Args:
        tensor ([type]): The tensor is assumed to have shape:
            batch_shape + [1] + param_shape
        from_shape ([type]): shape for unraveled version of tensor
        to_shape ([type]): shape to tile to
    """
    multiple = int(np.prod(to_shape) / np.prod(from_shape))
    tensor_shape = tensor.shape.as_list()
    if param_ndims is None:
        param_ndims = 0
        for tdim, todim, fdim in zip(
            reversed(tensor_shape), reversed(to_shape), reversed(from_shape)
        ):
            if tdim == todim and fdim == tdim:
                param_ndims += 1
            else:
                break
    param_dims = tensor_shape[-param_ndims:]

    if batch_ndims is None:
        batch_ndims = 0
        for tdim, todim, fdim in zip(
            tensor_shape[: (-param_ndims - 1)],
            to_shape[: (-param_ndims - 1)],
            from_shape[: (-param_ndims - 1)],
        ):
            if tdim == todim and tdim == fdim:
                batch_ndims += 1
            else:
                break
    batch_dims = tensor_shape[:batch_ndims]
    tensor_ = tf.tile(tensor[..., tf.newaxis], [1] * len(tensor_shape) + [multiple])

    broadcast_dims = [k for k, i in enumerate(from_shape[:(-param_ndims)]) if i == 1]

    # we need to re-arrange tensor_, putting things in the right place
    # traverse broadcast_dims, looking for continuous regions

    contiguous = [
        list(map(itemgetter(1), g))
        for k, g in groupby(enumerate(broadcast_dims), lambda i_x: i_x[0] - i_x[1])
    ]

    # the last dimension is now the product of all of the missing
    # dimensions in broadcast_dims. Let's stick this dimension into
    # position batch_ndims + 1, so that we have two index dimensions

    tensor_ = tf.transpose(
        tensor_,
        (
            list(range(batch_ndims + 1))
            + [len(tensor_shape)]
            + list(range(batch_ndims + 1, len(tensor_shape)))
        ),
    )

    for chunk in contiguous:
        # insert each chunk into the right slots
        lower = chunk[0]
        upper = chunk[-1] + 1
        # prior_dims are dimensions already in from_shape
        # that are before this chunk
        prior_dims = to_shape[batch_ndims:lower]
        chunk_dims = from_shape[lower:upper]
        chunk_dims_to = to_shape[lower:upper]
        post_dims = from_shape[upper:(-param_ndims)]
        # post_dims are dimensions already in from_shape
        # that are after this chunk

        # reshape tensor_ to
        # (raveled) batch_dims, (raveled) prior_dims, (raveled)post_dims,
        # (raveled) chunk_dims
        #   (raveled) extra_dims, (raveled) param_dims

        _temp_shape = tensor_.shape.as_list()
        extra_dims = _temp_shape[batch_ndims + 1]

        dims_to_insert = int(np.prod(chunk_dims_to))

        tensor_ = tf.reshape(
            tensor_,
            (
                (batch_dims if len(batch_dims) > 0 else [1])
                + [int(np.prod(prior_dims))]
                + [int(np.prod(post_dims))]
                + [dims_to_insert]
                + [int(extra_dims / dims_to_insert)]
                + [np.prod(param_dims)]
            ),
        )
        tensor_ = tf.transpose(tensor_, (0, 1, 3, 2, 4, 5))
        _temp_shape = tensor_.shape.as_list()
        tensor_ = tf.reshape(
            tensor_,
            (
                (batch_dims if len(batch_dims) > 0 else [1])
                + [int(np.prod(_temp_shape[1:4]))]
                + [int(np.prod(_temp_shape[4:5]))]
                + param_dims
            ),
        )

    _temp_shape = tensor_.shape.as_list()
    tensor_ = tf.reshape(
        tensor_,
        batch_dims
        + [int(np.prod(_temp_shape[batch_ndims:(-param_ndims)]))]
        + param_dims,
    )
    return tensor_


class Interactions(object):
    _interaction_list = []

    def __init__(self, dimensions, exclusions=None) -> None:
        super().__init__()
        exclusions = [] if exclusions is None else exclusions
        dimensions = [] if dimensions is None else dimensions
        self._dimensions = dimensions
        self._intrinsic_shape = []
        for x in self._dimensions:
            try:
                self._intrinsic_shape += [len(x[1])]
            except TypeError:
                self._intrinsic_shape += [x[1]]
        self._exclusions = [set(s) for s in exclusions]
        if len(self._intrinsic_shape) == 0:
            self._intrinsic_shape = [1]

    def shape(self):
        return self._intrinsic_shape

    def rank(self):
        return len(self.shape())

    def __print__(self):
        print(f"shape: {self._intrinsic_shape}")
        print(f"dimensions: {self._dimensions}")
        print(f"exclusions: {self._exclusions}")

    def __str__(self):
        out = f"Interaction dimensions: {self._dimensions}"
        return out

    def retrieve_indices(self, data):
        if len(self._dimensions) == 0:
            return tf.cast([0], tf.int64)
        indices = [tf.cast(data[k[0]], tf.int64) for k in self._dimensions]
        return tf.concat(indices, axis=-1)

    def truncate_to_order(self, max_order):
        if len(self._dimensions) == 0:
            return self
        onehot = list(
            filter(
                lambda x: sum(x) > max_order,
                product([0, 1], repeat=len(self._dimensions)),
            )
        )
        exclusions = []
        hot = [
            set(d[0] for i, d in zip(ind, self._dimensions) if i == 1) for ind in onehot
        ]
        exclusions += hot
        return Interactions(
            self._dimensions,
            exclusions=exclusions,
        )
    
    def __add__(self, other):
        if other is None:
            return self
        exclusions = other.exclusions + self._exclusions
        dimensions = self._dimensions + other._dimensions
        res = []
        [res.append(x) for x in dimensions if x not in res]
        return Interactions(dimensions=res, exclusions=exclusions)



class Decomposed(object):
    """Class for dealing with decomposed parameters

    This class deals with broadcasting and slicing of raveled decomposed
    parameters.

    Attributes
    -----------

    Methods
    -------

    """

    _param_tensors = {}
    _intrinsic_shape = None

    def __init__(
        self,
        interactions,
        param_shape=None,
        default_val=None,
        implicit=True,
        dtype=tf.float32,
        name="",
        **kwargs,
    ) -> None:
        super().__init__()
        assert isinstance(
            interactions, Interactions
        ), "Instantiation requires a parameterization"

        self._interactions = interactions
        self._default_val = default_val
        self._interaction_shape = interactions.shape()
        self._dtype = dtype
        self._implicit = implicit
        self._name = name
        if param_shape is None:
            param_shape = [1]
        if len(param_shape) > 5:
            raise NotImplementedError("Param dimensions > 5 are not supported")
        self._param_shape = param_shape
        self._intrinsic_shape = self._interaction_shape + param_shape

        (
            self._tensor_parts,
            self._tensor_part_interactions,
            self._tensor_part_shapes,
        ) = self.generate_tensors()

        self.scales = defaultdict(lambda: 1)
        self.labels = self.generate_labels()

    def generate_labels(self):
        # generate a label for each tensor part
        dimension_dict = dict(self._interactions._dimensions)
        _dimension_labels = [
            [f"{j}={t}" for t in dimension_dict[j]]
            if isinstance(dimension_dict[j], list)
            else [f"{j}={t}" for t in range(dimension_dict[j])]
            for j in [x[0] for x in self._interactions._dimensions]
        ]
        _dimension_labels = [" & ".join(t) for t in product(*_dimension_labels)]
        labels = defaultdict(lambda: _dimension_labels)

        for k, v in self._tensor_part_interactions.items():
            if len(v) == 0:
                continue
            dimension_labels = [
                [f"{j}={t}" for t in dimension_dict[j]]
                if isinstance(dimension_dict[j], list)
                else [f"{j}={t}" for t in range(dimension_dict[j])]
                for j in v
            ]
            dimension_labels = [" & ".join(t) for t in product(*dimension_labels)]
            labels[k] = dimension_labels
        return labels

    def generate_tensors(self, batch_shape=None, target=None, dtype=None):
        """Generate parameter tensors for the parameter decomposition,
           neatly handling TF's limitation in the maximum number of
           axes (6) for a tensor to be used in most common mathematical operations
           like broadcasting.

        Args:
            batch_shape ([list], optional): [description]. Defaults to None.
            target ([list], optional): [description]. Value to target for decomposition.
            flatten_indices (boolean): Whether to flatten index dimensions

        Returns:
            [type]: [description]
        """
        tensors = {}
        tensor_names = {}
        dtype = dtype if dtype is not None else self._dtype
        batch_shape = [] if batch_shape is None else batch_shape
        batch_ndims = len(batch_shape)
        tensor_shapes = {}

        if len(self._interaction_shape) == 0:
            tensor_names[self._name] = ()
            tensor_shapes[self._name] = self._param_shape
            tensors[self._name] = tf.zeros(self._param_shape, dtype)
            if target is not None:
                tensors[self._name] += target
            return tensors, tensor_names, tensor_shapes

        if target is None:
            residual = tf.zeros(batch_shape + self.shape(), dtype)
        else:
            residual = tf.cast(target, dtype) + tf.zeros(
                batch_shape + self.shape(), dtype
            )
        for n_tuple in product([0, 1], repeat=self._interactions.rank()):
            interaction = tuple(
                [
                    t
                    for j, t in enumerate(self._interactions._dimensions)
                    if n_tuple[j] == 1
                ]
            )
            interaction_vars = tuple([x[0] for x in interaction])
            if set(interaction_vars) in self._interactions._exclusions:
                continue
            interaction_name = "_".join(interaction_vars)
            interaction_shape = (
                self._interactions.shape() ** np.array(n_tuple)
            ).tolist()

            tensor_shape = interaction_shape
            if batch_shape is not None:
                tensor_shape = batch_shape + tensor_shape
            tensor_shape += self._param_shape

            # Set the tensor value
            tensor_names[self._name + "__" + interaction_name] = interaction_vars
            value = residual
            for ax, flag in enumerate(n_tuple):
                if flag == 0:
                    value = tf.reduce_mean(
                        value, axis=(batch_ndims + ax), keepdims=True
                    )

            residual = tf.add_n(broadcast_tensors([residual, -1.0 * value]))
            t_shape = value.shape.as_list()[batch_ndims:]
            tensor_shapes[self._name + "__" + interaction_name] = t_shape
            interaction_cats = np.prod(t_shape[: (-len(self._param_shape))])
            value = tf.reshape(
                value,
                batch_shape + [interaction_cats] + self._param_shape,
            )
            value = tf.constant(value)
            if self._implicit and (interaction_cats > 1):
                if len(self._param_shape) == 1:
                    value = value[..., 1:, :]
                elif len(self._param_shape) == 2:
                    value = value[..., 1:, :, :]
                elif len(self._param_shape) == 3:
                    value = value[..., 1:, :, :, :]
                elif len(self._param_shape) == 4:
                    value = (value[..., 1:, :, :, :, :],)
                elif len(self._param_shape) == 5:
                    value = value[..., 1:, :, :, :, :, :]
                elif len(self._param_shape) == 6:
                    value = value[..., 1:, :, :, :, :, :, :]
            tensors[self._name + "__" + interaction_name] = value

        return tensors, tensor_names, tensor_shapes

    def set_params(self, tensors):
        for k in self._param_tensors.keys():
            self._param_tensors[k] = tensors[k]

    def set_scales(self, scales):
        for k in scales.keys():
            self.scales[k] = scales[k]

    def flatten_indices(self, tensors=None):
        param_rank = len(self._param_shape)
        interaction_rank = len(self._interaction_shape)
        for k in tensors.keys():
            rank = tf.rank(tensors[k])
            batch_shape = tensors[k].shape.as_list()[
                : (rank - param_rank - interaction_rank)
            ]
            interaction_shape = self._param_shapes[k][:(-param_rank)]
            tensors[k] = tf.reshape(
                tensors[k],
                batch_shape + [np.prod(interaction_shape)] + self._param_shape,
            )

        return tensors

    def inflate_indices(self, tensors):
        param_rank = len(self._param_shape)
        interaction_rank = len(self._interaction_shape)
        for k in tensors.keys():
            try:
                self._tensor_part_shapes[k]
            except KeyError:
                continue
            rank = len(tensors[k].shape.as_list())
            batch_shape = tensors[k].shape.as_list()[: (rank - param_rank - 1)]
            tensors[k] = tf.reshape(
                tensors[k], batch_shape + self._tensor_part_shapes[k]
            )
        return tensors

    def __add__(self, x):
        if tf.is_tensor(x):
            return tf.add_n(
                broadcast_tensors(
                    [x, self.unravel_tensor(self.sum_parts(self._tensor_parts))]
                )
            )
        return self.constitute().__add__(x)

    def __radd__(self, x):
        return self.__add__(x)

    def __mul__(self, x):
        return self._tensor_parts().__mul__(x)

    def shape(self):
        return self._intrinsic_shape

    def sum_parts(self, tensors=None, unravel=False, dtype=tf.float32):
        tensors = self._tensor_parts if tensors is None else tensors
        raveled_shape = [np.prod(self._interaction_shape)] + self._param_shape
        # infer the batch shape

        batch_shape = tf.nest.flatten(tensors)[0].shape.as_list()[
            : (-len(self._param_shape) - 1)
        ]
        partial_sum = tf.zeros(batch_shape + raveled_shape, dtype)
        #  batch

        # folded
        for k, v in tensors.items():
            v = tf.cast(v, dtype)
            # shuffle axes, placing broadcast axes together
            if k not in self._tensor_part_shapes.keys():
                continue
            part_interact_shape = self._tensor_part_shapes[k][
                : (-len(self._param_shape))
            ]
            broadcast_dims = [k for k, i in enumerate(part_interact_shape) if i == 1]
            keep_dims = [k for k, i in enumerate(part_interact_shape) if i != 1]
            if len(keep_dims) == 0:
                partial_sum += v
                continue
            from_shape = batch_shape + self._tensor_part_shapes[k]
            to_shape = batch_shape + self.shape()
            # pad interaction dimension with leading zeros
            if self._implicit and (np.prod(part_interact_shape) > 1):
                v = tf.pad(
                    v,
                    [[0, 0]] * len(batch_shape)
                    + [[1, 0]]
                    + [[0, 0]] * len(self._param_shape),
                    "CONSTANT",
                )
            v_ = ravel_broadcast_tile(
                v, from_shape, to_shape, param_ndims=len(self._param_shape)
            )
            partial_sum += self.scales[k] * v_

        if unravel:
            partial_sum = tf.reshape(partial_sum, to_shape)
        return partial_sum

    def unravel_tensor(self, tensor):
        pass

    def __str__(self):
        out = f"Parameter shape: {self._param_shape} \n"
        out += f"{self._interactions} \n"
        out += f"Component tensors: {len(self._tensor_parts.keys())} \n"
        out += f"Effective parameter cardinality: {np.prod(self._intrinsic_shape)} \n"
        out += f"Actual parameter cardinality: {sum([np.prod(t) for t in self._tensor_part_shapes.values()])}\n"
        return out

    def tensor_keys(self):
        return sorted(list(self._param_tensors.keys()))

    def _lookup_by_parts(self, interaction_indices, tensors=None, dtype=tf.float32):
        """Multi-index lookup without summing

        Args:
            interaction_indices ([type]): [description]
            tensors ([type], optional): [description]. Defaults to None.
        """
        # flatten the indices
<<<<<<< HEAD
        tensors = self._tensor_parts if tensors is None else tensors

        interaction_indices = tf.convert_to_tensor(interaction_indices)
        # assert interaction_indices.shape.as_list()[-1] == len(self._interaction_shape)
=======
>>>>>>> beb79453
        tensors = self._tensor_parts if tensors is None else tensors
        if np.prod(self._interaction_shape) == 1:
            return tensors[self._name + "__"]
        interaction_indices = tf.convert_to_tensor(interaction_indices)

        interaction_shape = tf.convert_to_tensor(
            self._interaction_shape, dtype=interaction_indices.dtype
        )
        batch_shape = tf.nest.flatten(tensors)[0].shape.as_list()[
            : (-len(self._param_shape) - 1)
        ]
        cumulative = 0
        for k, tensor in tensors.items():
            tensor = tf.cast(tensor, dtype)
            if k not in self._tensor_part_shapes.keys():
                continue
            part_interact_shape = self._tensor_part_shapes[k][
                : (-len(self._param_shape))
            ]
            if self._implicit and (np.prod(part_interact_shape) > 1):
                _tensor = tf.pad(
                    tensor,
                    [[0, 0]] * len(batch_shape)
                    + [[1, 0]]
                    + [[0, 0]] * len(self._param_shape),
                    "CONSTANT",
                )
            else:
                _tensor = tensor

            batch_ndims = len(batch_shape)
            """
            # reshape tensor, re-adding the dimensions
            _tensor = tf.reshape(
                _tensor, batch_shape + self._tensor_part_shapes[k]
            )
            new_rank = len(_tensor.shape.as_list())
            
            # transpose the batch dims to the back
            permutation = list(range(batch_ndims, new_rank)) + \
                list(range(batch_ndims))
            _tensor = tf.transpose(_tensor, permutation)
            # gather
            """
            index_select = [1 if k != 1 else 0 for k in part_interact_shape]
            # move batch back up
            _indices = interaction_indices * tf.cast(
                index_select, interaction_indices.dtype
            )
            _indices = tf_ravel_multi_index(tf.transpose(_indices), part_interact_shape)
            _tensor = tf.transpose(
                _tensor,
                list(range(batch_ndims, len(_tensor.shape.as_list())))
                + list(range(batch_ndims)),
            )
            _tensor = tf.gather_nd(_tensor, _indices[:, tf.newaxis])

            # move batch dims back to front
            _rank = len(_tensor.shape.as_list())
            _tensor = tf.transpose(
                _tensor,
                list(range(_rank - batch_ndims, _rank))
                + list(range(_rank - batch_ndims)),
            )
            cumulative += _tensor
            # add to cumulative sum
        return cumulative

    def dot_sum(
        self, interaction_indices, y, tensors=None, axes=[-1], dtype=tf.float32
    ):
        # y has to have a compatible shape
        """Multi-index mult without summing, then sum on axes

        Args:
            interaction_indices ([type]): [description]
            tensors ([type], optional): [description]. Defaults to None.
        """
        tensors = self._tensor_parts if tensors is None else tensors
<<<<<<< HEAD

=======
        if len(self._interaction_shape) == 0:
            return tf.reduce_sum(tensors[self._name] * y, axes)
>>>>>>> beb79453
        # flatten the indices
        interaction_indices = tf.convert_to_tensor(interaction_indices)
        # assert interaction_indices.shape.as_list()[-1] == len(self._interaction_shape)
        tensors = self._tensor_parts if tensors is None else tensors

        interaction_shape = tf.convert_to_tensor(
            self._interaction_shape, dtype=interaction_indices.dtype
        )
        batch_shape = tf.nest.flatten(tensors)[0].shape.as_list()[
            : (-len(self._param_shape) - 1)
        ]
        cumulative = 0
        for k, tensor in tensors.items():
            tensor = tf.cast(tensor, dtype)
            if k not in self._tensor_part_shapes.keys():
                continue
            part_interact_shape = self._tensor_part_shapes[k][
                : (-len(self._param_shape))
            ]
            if self._implicit and (np.prod(part_interact_shape) > 1):
                _tensor = tf.pad(
                    tensor,
                    [[0, 0]] * len(batch_shape)
                    + [[1, 0]]
                    + [[0, 0]] * len(self._param_shape),
                    "CONSTANT",
                )
            else:
                _tensor = tensor

            batch_ndims = len(batch_shape)
            """
            # reshape tensor, re-adding the dimensions
            _tensor = tf.reshape(
                _tensor, batch_shape + self._tensor_part_shapes[k]
            )
            new_rank = len(_tensor.shape.as_list())
            
            # transpose the batch dims to the back
            permutation = list(range(batch_ndims, new_rank)) + \
                list(range(batch_ndims))
            _tensor = tf.transpose(_tensor, permutation)
            # gather
            """
            index_select = [1 if k != 1 else 0 for k in part_interact_shape]
            # move batch back up
            _indices = interaction_indices * tf.cast(
                index_select, interaction_indices.dtype
            )
            _indices = tf_ravel_multi_index(tf.transpose(_indices), part_interact_shape)
            _tensor = tf.transpose(
                _tensor,
                list(range(batch_ndims, len(_tensor.shape.as_list())))
                + list(range(batch_ndims)),
            )
            _tensor = tf.gather_nd(_tensor, _indices[:, tf.newaxis])

            # move batch dims back to front
            _rank = len(_tensor.shape.as_list())
            _tensor = tf.transpose(
                _tensor,
                list(range(_rank - batch_ndims, _rank))
                + list(range(_rank - batch_ndims)),
            )
            part = tf.reduce_sum(_tensor * tf.cast(y, _tensor.dtype), axes)
            cumulative += part
            # add to cumulative sum
        return cumulative

    def lookup(self, interaction_indices, tensors=None, dtype=tf.float32):
        return self._lookup_by_parts(interaction_indices, tensors=tensors, dtype=dtype)

    def _lookup_by_sum(self, interaction_indices, tensors=None, dtype=tf.float32):
        tensors = self._tensor_parts if tensors is None else tensors

        if len(self._interaction_shape) == 0:
            return tensors[self._name]
        # flatten the indices
        interaction_indices = tf.convert_to_tensor(interaction_indices)
        # assert interaction_indices.shape.as_list()[-1] == len(self._interaction_shape)

        interaction_shape = tf.convert_to_tensor(
            self._interaction_shape, dtype=interaction_indices.dtype
        )

        summed = self.sum_parts(tensors, dtype=dtype)

        overall_shape = summed.shape.as_list()
        rank = len(overall_shape)
        batch_ndims = rank - len(self._param_shape) - 1

        new_rank = len(summed.shape.as_list())

        # stick batch axes on the  end
        permutation = list(range(batch_ndims, new_rank)) + list(range(batch_ndims))
        summed = tf.transpose(summed, permutation)

        interaction_indices = tf.transpose(tf.convert_to_tensor(interaction_indices))
        indices = tf_ravel_multi_index(interaction_indices, self._interaction_shape)
        summed = tf.gather_nd(summed, indices[:, tf.newaxis])

        rank = len(summed.shape.as_list())
        # move parameter batch dims back to the front
        permutation = list(range(rank - batch_ndims, rank)) + list(
            range(rank - batch_ndims)
        )
        summed = tf.transpose(summed, permutation)

        return summed

    def _lookup_indices_inflated(self, interaction_indices, deflated_tensors=None):
        summed = self._constitute_inflated(deflated_tensors)
        rank = len(summed.shape.as_list())

        batch_ndims = rank - len(self.shape())

        # stick batch axes on the  end
        permutation = list(range(batch_ndims, rank)) + list(range(batch_ndims))
        summed = tf.transpose(summed, permutation)
        summed = tf.reshape(
            summed,
            [np.prod(summed.shape[: -(len(self._param_shape) + batch_ndims)])]
            + summed.shape[(-(len(self._param_shape) + batch_ndims)) :],
        )
        interaction_indices = tf.transpose(tf.convert_to_tensor(interaction_indices))
        indices = tf_ravel_multi_index(interaction_indices, self._interaction_shape)
        summed = tf.gather_nd(summed, indices[:, tf.newaxis])

        rank = len(summed.shape.as_list())
        # move parameter batch dims back to the front
        permutation = list(range(rank - batch_ndims, rank)) + list(
            range(rank - batch_ndims)
        )
        summed = tf.transpose(summed, permutation)

        return summed

    def shape(self):
        return self._intrinsic_shape

    def retrieve_indices(self, data):
        return self._interactions.retrieve_indices(data)


class MultiwayContingencyTable(object):
    def __init__(self, interaction) -> None:
        self.interaction = interaction

    def fit(self, data_factory, dtype=tf.int32):
        decomposition = Decomposed(self.interaction, [1])
        n_dims = np.prod(decomposition._interaction_shape)
        counts = tf.zeros((n_dims), dtype=dtype)
        dataset = data_factory()
        counter = CountEncoder(list(range(np.prod(decomposition._interaction_shape))))
        for batch in tqdm(iter(dataset)):
            indices = decomposition.retrieve_indices(batch)
            if isinstance(indices, tf.RaggedTensor):
                indices = indices.to_tensor()
            indices = tf_ravel_multi_index(
                tf.transpose(indices), decomposition._interaction_shape
            )
            counts_ = counter.encode(indices)
            counts += tf.cast(counts_[1:], counts.dtype)
        self.counts = counts
        return counts, decomposition.labels

    def lookup(self, interaction=None):
        """
        Get the correstponding counts
        """
        # first, make sure interaction is a subset of self.interaction
        if interaction is None:
            return np.sum(self.counts)
        dims = [x[0] for x in self.interaction._dimensions]
        axes = [dims.index(d) for d in interaction]
        otheraxes = [d for d in range(len(self.interaction._dimensions)) if d not in axes]
        counts = np.reshape(self.counts, self.interaction._intrinsic_shape)
        counts = np.apply_over_axes(
            np.sum,
            counts,
            [
                d
                for d in range(len(self.interaction._intrinsic_shape))
                if d not in axes
            ],
        )
        counts = np.transpose(counts, axes + otheraxes)
        counts = np.reshape(counts, counts.shape[:len(axes)])
        return counts


def demo():
    dims = [
        ("planned", ["no", "yes"]),
        ("pre2011", 2),
        ("mdc", 26),
        *[(f"hx_{j}", ["low", "high"]) for j in range(5)],
    ]

    interact = Interactions(dims, exclusions=[]).truncate_to_order(3)
    p = Decomposed(
        interactions=interact, param_shape=[100, 1], name="beta", implicit=True
    )
    print(interact)
    print(p.generate_labels()["nono"])
    t, n, s = p.generate_tensors(batch_shape=[4])
    out = p.sum_parts(t)

    r = p.lookup(indices, t)
    r1 = p._lookup_by_parts(indices, t)
    out2 = p.dot(indices)

    interact = Interactions([], exclusions=[])
    p0 = Decomposed(
        interactions=interact, param_shape=[100], name="beta", implicit=True
    )

    print(p0)

    indices = [
        [0, 0, 21, 1, 1, 1, 1, 0],
        [0, 0, 12, 1, 1, 1, 1, 1],
        [0, 0, 0, 1, 0, 1, 1, 1],
        [0, 0, 13, 1, 0, 1, 1, 0],
        [0, 0, 13, 0, 0, 1, 1, 1],
        [0, 1, 13, 0, 0, 1, 0, 1],
    ]

    return None


if __name__ == "__main__":
    demo()<|MERGE_RESOLUTION|>--- conflicted
+++ resolved
@@ -503,13 +503,6 @@
             tensors ([type], optional): [description]. Defaults to None.
         """
         # flatten the indices
-<<<<<<< HEAD
-        tensors = self._tensor_parts if tensors is None else tensors
-
-        interaction_indices = tf.convert_to_tensor(interaction_indices)
-        # assert interaction_indices.shape.as_list()[-1] == len(self._interaction_shape)
-=======
->>>>>>> beb79453
         tensors = self._tensor_parts if tensors is None else tensors
         if np.prod(self._interaction_shape) == 1:
             return tensors[self._name + "__"]
@@ -589,12 +582,8 @@
             tensors ([type], optional): [description]. Defaults to None.
         """
         tensors = self._tensor_parts if tensors is None else tensors
-<<<<<<< HEAD
-
-=======
         if len(self._interaction_shape) == 0:
             return tf.reduce_sum(tensors[self._name] * y, axes)
->>>>>>> beb79453
         # flatten the indices
         interaction_indices = tf.convert_to_tensor(interaction_indices)
         # assert interaction_indices.shape.as_list()[-1] == len(self._interaction_shape)
